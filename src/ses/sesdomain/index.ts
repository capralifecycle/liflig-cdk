import * as constructs from "constructs"
import * as iam from "aws-cdk-lib/aws-iam"
import * as lambda from "aws-cdk-lib/aws-lambda"
import * as r53 from "aws-cdk-lib/aws-route53"
import * as cdk from "aws-cdk-lib"
import * as cr from "aws-cdk-lib/custom-resources"
import { sesDomainHandler } from "./handler"

interface Props {
  /**
   * The domain name to register in SES.
   */
  domainName: string
  /**
   * Hosted Zone to attach DNS records. If not given it must
   * be performed manually.
   */
  hostedZone?: r53.IHostedZone
  /**
   * Include or exclude verification TXT record.
   *
   * CNAME records for DKIM tokens will still be created.
   *
   * Route 53 will not allow multiple TXT records with the same name.
   * This option allows to "opt-out" of the records and leaving
   * the caller responsible of handling it.
   *
   * @default true
   */
  includeVerificationRecord?: boolean
  /**
   * Default configuration set for emails sent from this domain.
   */
  defaultConfigurationSetName?: string
  /**
   * Configuration for an SPF record.
   *
   * @default - an SPF record with a default value is created.
   */
<<<<<<< HEAD
  spfRecord?: {
    /**
     * Whether to create the record or not.
     *
     * @default true
     */
    include?: boolean
    /**
     * The value of the SPF record.
     *
     * NOTE: The value will be enclosed in double quotes for you.
     *
     * @default "v=spf1 include:amazonses.com ~all"
     */
    value?: string
  }
=======
  spfRecordValue?: string
  /**
   * Whether the SPF TXT record will be created.
   * Should be set to false if another SPF record exists
   *
   * @default true
   */
  spfRecordEnabled?: boolean
>>>>>>> 84f484e9
}

export class SesDomain extends constructs.Construct {
  public route53RecordSets: cdk.IResolvable
  public verificationToken: string

  constructor(scope: constructs.Construct, id: string, props: Props) {
    super(scope, id)

    const spfRecordEnabled =
      props.spfRecordEnabled == null || props.spfRecordEnabled

    const spfRecordValue = props.spfRecordValue
      ? `"${props.spfRecordValue}"`
      : `"v=spf1 include:amazonses.com ~all"`

    const resource = new cdk.CustomResource(this, "Resource", {
      serviceToken: SesDomainProvider.getOrCreate(this).serviceToken,
      properties: {
        DomainName: props.domainName,
        IncludeVerificationRecord: (
          props.includeVerificationRecord ?? true
        ).toString(),
        DefaultConfigurationSetName: props.defaultConfigurationSetName,
<<<<<<< HEAD
=======
        SpfRecordValue: spfRecordEnabled ? spfRecordValue : "",
>>>>>>> 84f484e9
        // Bump this if changing logic in the lambda that should be
        // re-evaluated.
        Serial: 1,
      },
    })

    const staticRecordSets: r53.CfnRecordSetGroup.RecordSetProperty[] =
      props.spfRecord?.include ?? true
        ? [
            {
              name: props.domainName,
              type: r53.RecordType.TXT,
              ttl: "60",
              resourceRecords: [
                JSON.stringify(
                  props.spfRecord?.value || "v=spf1 include:amazonses.com ~all",
                ),
              ],
            },
          ]
        : []

    this.route53RecordSets = resource.getAtt("Route53RecordSets")
    this.verificationToken = resource.getAttString("VerificationToken")

    if (props.hostedZone) {
      new r53.CfnRecordSetGroup(this, "RecordSetGroup", {
        hostedZoneId: props.hostedZone.hostedZoneId,
        recordSets: this.route53RecordSets,
      })
      if (staticRecordSets.length) {
        new r53.CfnRecordSetGroup(this, "StaticRecordSetGroup", {
          hostedZoneId: props.hostedZone.hostedZoneId,
          recordSets: staticRecordSets,
        })
      }
    }
  }
}

class SesDomainProvider extends constructs.Construct {
  /**
   * Returns the singleton provider.
   */
  public static getOrCreate(scope: constructs.Construct) {
    const stack = cdk.Stack.of(scope)
    const id = "liflig-cdk.ses-domain.provider"
    return (
      (stack.node.tryFindChild(id) as SesDomainProvider) ||
      new SesDomainProvider(stack, id)
    )
  }

  private readonly provider: cr.Provider
  public readonly serviceToken: string

  constructor(scope: constructs.Construct, id: string) {
    super(scope, id)

    this.provider = new cr.Provider(this, "Provider", {
      onEventHandler: new lambda.Function(this, "Function", {
        code: new lambda.InlineCode(
          `exports.handler = ${sesDomainHandler.toString()};`,
        ),
        handler: "index.handler",
        runtime: lambda.Runtime.NODEJS_16_X,
        timeout: cdk.Duration.minutes(5),
        initialPolicy: [
          new iam.PolicyStatement({
            actions: [
              "ses:DeleteIdentity",
              "ses:GetIdentityDkimAttributes",
              "ses:GetIdentityMailFromDomainAttributes",
              "ses:GetIdentityVerificationAttributes",
              "ses:SetIdentityDkimEnabled",
              "ses:SetIdentityMailFromDomain",
              "ses:VerifyDomainDkim",
              "ses:VerifyDomainIdentity",
              "ses:PutEmailIdentityConfigurationSetAttributes",
            ],
            resources: ["*"],
          }),
        ],
      }),
    })

    this.serviceToken = this.provider.serviceToken
  }
}<|MERGE_RESOLUTION|>--- conflicted
+++ resolved
@@ -37,7 +37,6 @@
    *
    * @default - an SPF record with a default value is created.
    */
-<<<<<<< HEAD
   spfRecord?: {
     /**
      * Whether to create the record or not.
@@ -54,16 +53,6 @@
      */
     value?: string
   }
-=======
-  spfRecordValue?: string
-  /**
-   * Whether the SPF TXT record will be created.
-   * Should be set to false if another SPF record exists
-   *
-   * @default true
-   */
-  spfRecordEnabled?: boolean
->>>>>>> 84f484e9
 }
 
 export class SesDomain extends constructs.Construct {
@@ -88,10 +77,6 @@
           props.includeVerificationRecord ?? true
         ).toString(),
         DefaultConfigurationSetName: props.defaultConfigurationSetName,
-<<<<<<< HEAD
-=======
-        SpfRecordValue: spfRecordEnabled ? spfRecordValue : "",
->>>>>>> 84f484e9
         // Bump this if changing logic in the lambda that should be
         // re-evaluated.
         Serial: 1,
