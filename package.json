{
  "name": "@liflig/cdk",
  "version": "0.0.0-development",
  "description": "CDK library for Liflig",
  "repository": {
    "type": "git",
    "url": "https://github.com/capralifecycle/liflig-cdk"
  },
  "scripts": {
    "build": "tsc",
    "watch": "tsc -w",
    "test": "jest --runInBand",
    "lint": "eslint .",
    "lint:fix": "eslint --fix .",
    "prepare": "npm run build && husky install",
    "semantic-release": "semantic-release",
    "snapshots": "./scripts/create-snapshots.sh"
  },
  "bin": {
    "cdk-create-snapshots": "lib/bin/cdk-create-snapshots.js",
    "fetch-pipeline-variables": "lib/bin/fetch-pipeline-variables.js"
  },
  "keywords": [
    "cdk"
  ],
  "license": "Apache-2.0",
  "main": "lib/index.js",
  "types": "lib/index.d.ts",
  "files": [
    "assets/**/*",
    "lib/**/*"
  ],
  "publishConfig": {
    "access": "public"
  },
  "devDependencies": {
    "@aws-cdk/assert": "2.68.0",
    "@commitlint/cli": "17.7.1",
    "@commitlint/config-conventional": "17.7.0",
    "@types/aws-lambda": "8.10.119",
    "@types/jest": "29.5.4",
    "@types/node": "18.17.12",
    "@typescript-eslint/eslint-plugin": "5.62.0",
    "@typescript-eslint/parser": "5.62.0",
<<<<<<< HEAD
    "aws-cdk": "2.94.0",
    "aws-cdk-lib": "2.93.0",
    "constructs": "10.2.69",
=======
    "aws-cdk": "2.86.0",
    "aws-cdk-lib": "2.86.0",
    "constructs": "10.2.70",
>>>>>>> 9471bb12
    "eslint": "8.48.0",
    "eslint-config-prettier": "8.10.0",
    "eslint-plugin-prettier": "5.0.0",
    "husky": "8.0.3",
    "jest": "29.6.4",
    "jest-cdk-snapshot": "2.0.1",
    "prettier": "3.0.3",
    "semantic-release": "21.1.1",
    "ts-jest": "29.1.1",
    "ts-node": "10.9.1",
    "typescript": "5.2.2"
  },
  "dependencies": {
    "@capraconsulting/webapp-deploy-lambda": "2.1.2",
    "aws-sdk": "2.1446.0",
    "cpy": "8.1.2",
    "del": "6.1.1",
    "execa": "5.1.1",
    "glob": "8.1.0",
    "source-map-support": "0.5.21"
  },
  "peerDependencies": {
    "aws-cdk-lib": "^2.0.0",
    "constructs": "^10.0.0"
  }
}<|MERGE_RESOLUTION|>--- conflicted
+++ resolved
@@ -42,15 +42,9 @@
     "@types/node": "18.17.12",
     "@typescript-eslint/eslint-plugin": "5.62.0",
     "@typescript-eslint/parser": "5.62.0",
-<<<<<<< HEAD
     "aws-cdk": "2.94.0",
     "aws-cdk-lib": "2.93.0",
-    "constructs": "10.2.69",
-=======
-    "aws-cdk": "2.86.0",
-    "aws-cdk-lib": "2.86.0",
     "constructs": "10.2.70",
->>>>>>> 9471bb12
     "eslint": "8.48.0",
     "eslint-config-prettier": "8.10.0",
     "eslint-plugin-prettier": "5.0.0",
